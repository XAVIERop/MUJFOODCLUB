--- conflicted
+++ resolved
@@ -507,12 +507,8 @@
     try {
       console.log('🛒 Starting order creation...');
       console.log('🛒 Order data:', {
-<<<<<<< HEAD
-        user_id: user.id,
-=======
         user_id: isGuestOrder ? null : user?.id,
         is_guest_order: isGuestOrder,
->>>>>>> 9480af4c
         cafe_id: cartCafeId, // Use cart items cafe_id, not context cafe.id
         cafe_id_from_context: cafe.id,
         cafe_name: getCartCafeName() || cafe.name,
@@ -594,29 +590,7 @@
       
       const { data: order, error: orderError } = await supabase
         .from('orders')
-<<<<<<< HEAD
-        .insert({
-          user_id: user.id,
-          cafe_id: cartCafeId, // CRITICAL FIX: Use cafe_id from cart items, not context
-          order_number: orderNumber,
-          total_amount: finalAmount,
-          order_type: deliveryDetails.orderType,
-          delivery_block: deliveryBlock,
-          table_number: tableNumber,
-          delivery_notes: deliveryDetails.deliveryNotes || '',
-          payment_method: deliveryDetails.paymentMethod,
-          phone_number: deliveryDetails.phoneNumber || '',
-          customer_name: profile?.full_name || '',
-          points_earned: 0, // No points in simplified version
-          status: 'received',
-          estimated_delivery: new Date(Date.now() + 30 * 60 * 1000).toISOString(),
-          referral_code_used: referralCode || null,
-          discount_amount: referralDiscount,
-          team_member_credit: referralValidation?.isValid ? 0.50 : 0 // ₹0.50 per order for team member
-        })
-=======
         .insert(orderData)
->>>>>>> 9480af4c
         .select(`
           id,
           order_number,
